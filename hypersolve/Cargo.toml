--- conflicted
+++ resolved
@@ -17,11 +17,7 @@
 overflow-checks = false
 
 [dependencies]
-<<<<<<< HEAD
 clap = { version = "4.5.7", features = ["derive", "color"] }
-=======
-clap = { version = "4.5.7", features = ["derive"] }
->>>>>>> 01a98f17
 getrandom = "0.2.15"
 hex = "0.4.3"
 sha2 = "0.10.8"
